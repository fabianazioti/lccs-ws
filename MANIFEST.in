--- conflicted
+++ resolved
@@ -14,19 +14,16 @@
 include *.py
 include LICENSE
 include pytest.ini
+recursive-include spec *.json
 recursive-include tests *.py
+recursive-include spec *.rst
+recursive-include spec *.yaml
 recursive-include lccs_ws *.json
 recursive-include lccs_ws *.py
-<<<<<<< HEAD
 recursive-exclude doc/sphinx/_build *
 recursive-include doc *.bat
 recursive-include doc *.css
 recursive-include doc *.py
 recursive-include doc *.rst
 recursive-include doc *.xml
-recursive-include doc Makefile
-=======
-recursive-include doc *.json
-recursive-include doc *.rst
-recursive-include doc *.yaml
->>>>>>> 23facb64
+recursive-include doc Makefile